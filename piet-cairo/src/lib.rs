--- conflicted
+++ resolved
@@ -513,7 +513,6 @@
 
 fn compute_blurred_rect(rect: Rect, radius: f64) -> Result<(ImageSurface, Point), cairo::Error> {
     let size = piet::util::size_for_blurred_rect(rect, radius);
-<<<<<<< HEAD
     match ImageSurface::create(Format::A8, size.width as i32, size.height as i32) {
         Ok(mut image) => {
             let stride = image.stride() as usize;
@@ -530,17 +529,6 @@
 
 fn convert_error(err: cairo::Error) -> Error {
     Error::BackendError(err.into())
-=======
-    // TODO: maybe not panic on error (but likely to happen only in extreme cases such as OOM)
-    let mut image =
-        ImageSurface::create(Format::A8, size.width as i32, size.height as i32).unwrap();
-    let stride = image.get_stride() as usize;
-    let mut data = image.get_data().unwrap();
-    let rect_exp = piet::util::compute_blurred_rect(rect, radius, stride, &mut *data);
-    std::mem::drop(data);
-    let origin = rect_exp.origin();
-    (image, origin)
->>>>>>> f14021b6
 }
 
 fn write_rgba(data: &mut [u8], column: usize, r: u8, g: u8, b: u8, a: u8) {
@@ -557,4 +545,20 @@
     // From the cairo docs for CAIRO_FORMAT_RGB24:
     //  each pixel is a 32-bit quantity, with the upper 8 bits unused.
     write_rgba(data, column, r, g, b, 0);
+}
+
+fn write_rgba(data: &mut [u8], column: usize, r: u8, g: u8, b: u8, a: u8) {
+    // From the cairo docs for CAIRO_FORMAT_ARGB32:
+    // > each pixel is a 32-bit quantity, with alpha in the upper 8 bits, then red,
+    // > then green, then blue. The 32-bit quantities are stored native-endian.
+    let (a, r, g, b) = (u32::from(a), u32::from(r), u32::from(g), u32::from(b));
+    let pixel = a << 24 | r << 16 | g << 8 | b;
+
+    data[4 * column..4 * (column + 1)].copy_from_slice(&pixel.to_ne_bytes());
+}
+
+fn write_rgb(data: &mut [u8], column: usize, r: u8, g: u8, b: u8) {
+    // From the cairo docs for CAIRO_FORMAT_RGB24:
+    //  each pixel is a 32-bit quantity, with the upper 8 bits unused.
+    write_rgba(data, column, r, g, b, 0);
 }