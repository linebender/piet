--- conflicted
+++ resolved
@@ -41,17 +41,11 @@
 png = { version = "0.16.1", optional = true }
 
 [target.'cfg(target_os="linux")'.dependencies]
-<<<<<<< HEAD
 skia-safe = { git = "https://github.com/Vurich/rust-skia.git", features = ["gl", "wayland", "nightly", "lottie", "textlayout"], optional = true }
 piet-skia = { path = "../piet-skia", optional = true}
 #piet-cairo = { version = "0.2.0", path = "../piet-cairo"}
 #cairo-rs = { version = "0.9.1", default_features = false}
 #cairo-sys-rs = { version = "0.10.0" }
-=======
-piet-cairo = { version = "0.3.0", path = "../piet-cairo" }
-cairo-rs = { version = "0.9.1", default_features = false}
-cairo-sys-rs = { version = "0.10.0" }
->>>>>>> 2cfa269f
 
 [target.'cfg(target_os="macos")'.dependencies]
 piet-coregraphics = { version = "0.3.0", path = "../piet-coregraphics" }
